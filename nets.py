# Collection of models

import numpy as np
import torch
import torch.nn as nn
<<<<<<< HEAD
from joblib import Parallel, delayed

from losses import LocalMetricRegularizer, DistTopLoss, \
    LocalMetricRegularizerMask
from pers import RipsPersistenceDistance, WassersteinDistance
=======
from gph import ripser_parallel
from gudhi.wasserstein import wasserstein_distance
from joblib import Parallel, delayed

from losses import LocalMetricRegularizer, LocalMetricRegularizerMask
>>>>>>> 22e7ec14


class onlyLMRNet(nn.Module):
    def __init__(self, dist_mat, edge_mask):
        super(onlyLMRNet, self).__init__()
        self.metric_loss = LocalMetricRegularizerMask(dist_mat, edge_mask)
  
    def forward(self, embedding):
        # Compute the metric loss
        return self.metric_loss(embedding)


class DimensionReductionNet(nn.Module):
    def __init__(self, dist_mat, dist_thresh, alpha,
                 hom_dims, hom_weights, k, num_subsets, p):
        super(DimensionReductionNet, self).__init__()
        self.metric_loss = LocalMetricRegularizer(dist_mat, dist_thresh)
        self.top_loss = DistTopLoss(dist_mat, hom_dims, hom_weights, k, p)
        self.num_subsets = num_subsets
        self.alpha = alpha
  
    def forward(self, embedding):
        # Compute the metric loss
        metric_loss = self.metric_loss(embedding)
        # Compute the average topological loss
        top_loss = torch.tensor(0., requires_grad=True)
        for _ in range(self.num_subsets):
            top_loss = top_loss + self.top_loss(embedding)
        return self.alpha * metric_loss + (1-self.alpha) * (top_loss / self.num_subsets)


<<<<<<< HEAD
def dist_top_loss(subsampled_distmats, hom_dims, hom_weights, p):
    dom_distmat, codom_distmat = subsampled_distmats
    rips = RipsPersistenceDistance(hom_dims)
    wasserstein = WassersteinDistance(p)
    dom_dgms, codom_dgms = rips(dom_distmat), rips(codom_distmat)

    top_loss = torch.tensor(0., requires_grad=True)
    for i in np.arange(len(hom_weights)):
        top_loss = \
            top_loss + hom_weights[i] * wasserstein(dom_dgms[i], codom_dgms[i])

    return top_loss
=======
def compute_pers_gens_and_matchings(dom_distmat_np, codom_distmat_np,
                                    hom_dims, p):
    ripser_dom = ripser_parallel(dom_distmat_np,
                                 metric="precomputed",
                                 maxdim=max(hom_dims),
                                 return_generators=True)
    ripser_codom = ripser_parallel(codom_distmat_np,
                                   metric="precomputed",
                                   maxdim=max(hom_dims),
                                   return_generators=True)
    pers_gens_dom, pers_gens_codom = ripser_dom["gens"], ripser_codom["gens"]
    dgms_dom, dgms_codom = ripser_dom["dgms"], ripser_codom["dgms"]
    dgms_dom[0] = dgms_dom[0][:-1, :]
    dgms_codom[0] = dgms_codom[0][:-1, :]
    matchings_by_dim = [
        (wasserstein_distance(
            dgms_dom[d], dgms_codom[d], matching=True, order=p, internal_p=1
            )[1]
         if (len(dgms_dom[d]) and len(dgms_codom[d])) else None)
        for d in hom_dims
        ]

    return pers_gens_dom, pers_gens_codom, matchings_by_dim
>>>>>>> 22e7ec14


class DimensionReductionNetMask(nn.Module):
    def __init__(self, dist_mat, edge_mask, alpha,
                 hom_dims, hom_weights, k, num_subsets, p):
        super(DimensionReductionNetMask, self).__init__()
        self.dist_mat = dist_mat
        self.metric_loss = LocalMetricRegularizerMask(dist_mat, edge_mask)
        self.alpha = alpha
        self.hom_dims = hom_dims
        self.hom_weights = hom_weights
        self.k = k
        self.num_subsets = num_subsets
        self.p = p

    def _create_submatrices(self, embedding):
        # Randomly sample k points.
<<<<<<< HEAD
        indices = torch.tensor(np.random.choice(embedding.shape[0],
                                                size=self.k,
                                                replace=False)).type(
            torch.LongTensor)
=======
        indices = torch.tensor(
            np.random.choice(embedding.shape[0], size=self.k, replace=False)
            ).type(torch.LongTensor)
>>>>>>> 22e7ec14
        # Compute k x k submatrix of domain distance matrix.
        dom_distmat = self.dist_mat[np.ix_(indices, indices)]
        # Compute k x k submatrix of codomain distance matrix.
        codom_distmat = torch.cdist(embedding[indices, :],
                                    embedding[indices, :])

        return dom_distmat, codom_distmat

<<<<<<< HEAD
=======
    def _dgms_from_gens(self, pers_gens, distmat):
        dgms = []
        for d in self.hom_dims:
            if not d:
                if not len(pers_gens[0]):
                    dgms.append(torch.zeros((0, 2), requires_grad=True))
                else:
                    verts = torch.from_numpy(
                        pers_gens[0]
                        ).type(torch.LongTensor)
                    dgm = torch.stack((distmat[verts[:, 0], verts[:, 0]],
                                       distmat[verts[:, 1], verts[:, 2]]), 1)
                    dgms.append(dgm)
            elif not len(pers_gens[1]):
                dgms.append(torch.zeros((0, 2), requires_grad=True))
            else:
                verts = torch.from_numpy(
                    pers_gens[1][d - 1]
                    ).type(torch.LongTensor)
                dgm = torch.stack((distmat[verts[:, 0], verts[:, 1]],
                                   distmat[verts[:, 2], verts[:, 3]]), 1)
                dgms.append(dgm)

        return dgms

    def _wasserstein(self, dgm1, dgm2, matching):
        # First check if either diagram is empty
        if dgm1.shape[0] == 0:
            return torch.sum(torch.pow(dgm2[:, 1] - dgm2[:, 0], self.p))
        elif dgm2.shape[0] == 0:
            return torch.sum(torch.pow(dgm1[:, 1] - dgm1[:, 0], self.p))
        # Initialize cost
        cost = torch.tensor(0., requires_grad=True)
        # Note these calculations are using L1 ground metric on upper half-plane
        is_unpaired_1 = (matching[:, 1] == -1)
        if np.any(is_unpaired_1):
            unpaired_1_idx = matching[is_unpaired_1, 0]
            cost = cost + torch.sum(
                torch.pow(dgm1[unpaired_1_idx, 1] - dgm1[unpaired_1_idx, 0],
                          self.p)
                )
        is_unpaired_2 = (matching[:, 0] == -1)
        if np.any(is_unpaired_2):
            unpaired_2_idx = matching[is_unpaired_2, 1]
            cost = cost + torch.sum(
                torch.pow(dgm2[unpaired_2_idx, 1] - dgm2[unpaired_2_idx, 0],
                          self.p)
                )
        is_paired = (~is_unpaired_1 & ~is_unpaired_2)
        if np.any(is_paired):
            paired_1_idx, paired_2_idx = matching[is_paired, 0], matching[is_paired, 1]
            paired_dists = torch.sum(
                torch.abs(dgm1[paired_1_idx, :] - dgm2[paired_2_idx, :]),
                dim=1
                )
            paired_costs = torch.sum(torch.pow(paired_dists, self.p))
            cost = cost + paired_costs

        return cost

>>>>>>> 22e7ec14
    def forward(self, embedding):
        # Compute the metric loss
        metric_loss = self.metric_loss(embedding)

        submats = [self._create_submatrices(embedding)
                   for _ in range(self.num_subsets)]
        pers_gens_and_matchings = Parallel(n_jobs=-1)(
            delayed(compute_pers_gens_and_matchings)(
                submats_in_subset[0].detach().numpy(),
                submats_in_subset[1].detach().numpy(),
                self.hom_dims,
                self.p
                )
            for submats_in_subset in submats
        )

        # Compute the average topological loss
        top_loss = torch.tensor(0., requires_grad=True)
<<<<<<< HEAD
        top_losses = Parallel(n_jobs=-1)(
            delayed(dist_top_loss)(self._create_submatrices(embedding),
                                   self.hom_dims, self.hom_weights, self.p)
            for _ in range(self.num_subsets)
        )
        for i in range(self.num_subsets):
            top_loss = top_loss + top_losses[i]
=======
        for i in range(self.num_subsets):
            dom_dgms = self._dgms_from_gens(pers_gens_and_matchings[i][0],
                                            submats[i][0])
            codom_dgms = self._dgms_from_gens(pers_gens_and_matchings[i][1],
                                              submats[i][1])
            matchings = pers_gens_and_matchings[i][2]
            top_loss_in_subset = torch.tensor(0., requires_grad=True)
            for j in np.arange(len(self.hom_weights)):
                top_loss_in_subset = \
                    (top_loss_in_subset +
                     self.hom_weights[j] * self._wasserstein(dom_dgms[j],
                                                             codom_dgms[j],
                                                             matchings[j]))

            top_loss = top_loss + top_loss_in_subset
>>>>>>> 22e7ec14

        return self.alpha * metric_loss + \
            (1-self.alpha) * (top_loss / self.num_subsets)<|MERGE_RESOLUTION|>--- conflicted
+++ resolved
@@ -3,19 +3,11 @@
 import numpy as np
 import torch
 import torch.nn as nn
-<<<<<<< HEAD
-from joblib import Parallel, delayed
-
-from losses import LocalMetricRegularizer, DistTopLoss, \
-    LocalMetricRegularizerMask
-from pers import RipsPersistenceDistance, WassersteinDistance
-=======
 from gph import ripser_parallel
 from gudhi.wasserstein import wasserstein_distance
 from joblib import Parallel, delayed
 
 from losses import LocalMetricRegularizer, LocalMetricRegularizerMask
->>>>>>> 22e7ec14
 
 
 class onlyLMRNet(nn.Module):
@@ -47,20 +39,6 @@
         return self.alpha * metric_loss + (1-self.alpha) * (top_loss / self.num_subsets)
 
 
-<<<<<<< HEAD
-def dist_top_loss(subsampled_distmats, hom_dims, hom_weights, p):
-    dom_distmat, codom_distmat = subsampled_distmats
-    rips = RipsPersistenceDistance(hom_dims)
-    wasserstein = WassersteinDistance(p)
-    dom_dgms, codom_dgms = rips(dom_distmat), rips(codom_distmat)
-
-    top_loss = torch.tensor(0., requires_grad=True)
-    for i in np.arange(len(hom_weights)):
-        top_loss = \
-            top_loss + hom_weights[i] * wasserstein(dom_dgms[i], codom_dgms[i])
-
-    return top_loss
-=======
 def compute_pers_gens_and_matchings(dom_distmat_np, codom_distmat_np,
                                     hom_dims, p):
     ripser_dom = ripser_parallel(dom_distmat_np,
@@ -84,7 +62,6 @@
         ]
 
     return pers_gens_dom, pers_gens_codom, matchings_by_dim
->>>>>>> 22e7ec14
 
 
 class DimensionReductionNetMask(nn.Module):
@@ -102,16 +79,9 @@
 
     def _create_submatrices(self, embedding):
         # Randomly sample k points.
-<<<<<<< HEAD
-        indices = torch.tensor(np.random.choice(embedding.shape[0],
-                                                size=self.k,
-                                                replace=False)).type(
-            torch.LongTensor)
-=======
         indices = torch.tensor(
             np.random.choice(embedding.shape[0], size=self.k, replace=False)
             ).type(torch.LongTensor)
->>>>>>> 22e7ec14
         # Compute k x k submatrix of domain distance matrix.
         dom_distmat = self.dist_mat[np.ix_(indices, indices)]
         # Compute k x k submatrix of codomain distance matrix.
@@ -120,8 +90,6 @@
 
         return dom_distmat, codom_distmat
 
-<<<<<<< HEAD
-=======
     def _dgms_from_gens(self, pers_gens, distmat):
         dgms = []
         for d in self.hom_dims:
@@ -182,7 +150,6 @@
 
         return cost
 
->>>>>>> 22e7ec14
     def forward(self, embedding):
         # Compute the metric loss
         metric_loss = self.metric_loss(embedding)
@@ -201,15 +168,6 @@
 
         # Compute the average topological loss
         top_loss = torch.tensor(0., requires_grad=True)
-<<<<<<< HEAD
-        top_losses = Parallel(n_jobs=-1)(
-            delayed(dist_top_loss)(self._create_submatrices(embedding),
-                                   self.hom_dims, self.hom_weights, self.p)
-            for _ in range(self.num_subsets)
-        )
-        for i in range(self.num_subsets):
-            top_loss = top_loss + top_losses[i]
-=======
         for i in range(self.num_subsets):
             dom_dgms = self._dgms_from_gens(pers_gens_and_matchings[i][0],
                                             submats[i][0])
@@ -225,7 +183,6 @@
                                                              matchings[j]))
 
             top_loss = top_loss + top_loss_in_subset
->>>>>>> 22e7ec14
 
         return self.alpha * metric_loss + \
             (1-self.alpha) * (top_loss / self.num_subsets)